[tool.poetry]
name = "infinity_client"
<<<<<<< HEAD
version = "0.0.75"
=======
version = "0.0.76"
>>>>>>> 9735ed57
description = "A client library for accessing ♾️ Infinity - Embedding Inference Server"
authors = []
readme = "README.md"
packages = [
    {include = "infinity_client"},
]
include = ["CHANGELOG.md", "infinity_client/py.typed"]


[tool.poetry.dependencies]
python = "^3.8"
httpx = ">=0.20.0,<0.28.0"
attrs = ">=21.3.0"
python-dateutil = "^2.8.0"

[build-system]
requires = ["poetry-core>=1.0.0"]
build-backend = "poetry.core.masonry.api"

[tool.ruff]
line-length = 120

[tool.ruff.lint]
select = ["F", "I", "UP"]<|MERGE_RESOLUTION|>--- conflicted
+++ resolved
@@ -1,10 +1,6 @@
 [tool.poetry]
 name = "infinity_client"
-<<<<<<< HEAD
-version = "0.0.75"
-=======
 version = "0.0.76"
->>>>>>> 9735ed57
 description = "A client library for accessing ♾️ Infinity - Embedding Inference Server"
 authors = []
 readme = "README.md"

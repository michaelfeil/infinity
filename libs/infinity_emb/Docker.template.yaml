# run all commands here via: `make template_docker`

# 1. Guide: pip install jinja2 jinja2-cli
nvidia:
  # 2 .command: jinja2 Dockerfile.jinja2 Docker.template.yaml --format=yaml -s nvidia > Dockerfile.nvidia_auto
  base_image: 'nvidia/cuda:12.1.1-base-ubuntu22.04'
  main_install: "RUN poetry install --no-interaction --no-ansi --no-root --extras \"${EXTRAS}\" --without lint,test && poetry cache clear pypi --all"
cpu:
  # 2. command: jinja2 Dockerfile.jinja2 Docker.template.yaml --format=yaml -s cpu > Dockerfile.cpu_auto
  base_image: 'ubuntu:22.04' 
  # pyproject_sed: |
  #   RUN sed -i 's|torch = "2.4.1"|torch = "2.5.0"|' pyproject.toml 
  #   RUN sed -i 's|"pypi"|"pytorch_cpu"|' pyproject.toml
  #   RUN poetry lock --no-update
  poetry_extras: "all openvino"
  main_install: |
    # "RUN poetry install --no-interaction --no-ansi --no-root --extras \"${EXTRAS}\" --without lint,test && poetry cache clear pypi --all"
    COPY requirements_install_from_poetry.sh requirements_install_from_poetry.sh
    RUN ./requirements_install_from_poetry.sh --no-root --without lint,test "https://download.pytorch.org/whl/cpu"
  extra_env_variables: |
    # Sets default to onnx
    ENV INFINITY_ENGINE="optimum"

amd:
  # 2 . command: jinja2 Dockerfile.jinja2 Docker.template.yaml --format=yaml -s amd > Dockerfile.amd_auto
  base_image: 'rocm/pytorch:rocm6.2.3_ubuntu22.04_py3.10_pytorch_release_2.3.0'
  # pyproject_sed: |
  #   RUN sed -i 's|"pypi"|"pytorch_rocm"|' pyproject.toml 
  #   RUN sed -i 's|torch = "2.4.1"|torch = "2.4.1"|' pyproject.toml 
  #   RUN sed -i 's|torchvision = {version = "\*"|torchvision = {version = "0.19.1"|' pyproject.toml 
  #   RUN poetry lock --no-update
  main_install: |
    # "RUN poetry install --no-interaction --no-ansi --no-root --extras \"${EXTRAS}\" --without lint,test && poetry cache clear pypi --all"
    COPY requirements_install_from_poetry.sh requirements_install_from_poetry.sh
    RUN ./requirements_install_from_poetry.sh --no-root --without lint,test "https://download.pytorch.org/whl/rocm6.2"
<<<<<<< HEAD
  extra_installs_main: | 
    ARG GPU_ARCH
    ENV GPU_ARCH=${GPU_ARCH}
    # GPU architecture specific installations
    RUN cd /opt/rocm/share/amd_smi \
    && python -m pip wheel . --wheel-dir=/install
    RUN apt update -y && apt install migraphx -y
    RUN if [ "$GPU_ARCH" = "gfx90a" ] || [ "$GPU_ARCH" = "gfx942" ]; then \
        # OPTION1: Follow the steps here to install onnxruntime-rocm 
        # https://huggingface.co/docs/optimum/onnxruntime/usage_guides/amdgpu
        . .venv/bin/activate && python -m pip uninstall onnxruntime -y \
        && python -m pip install /install/*.whl \
        && python -m pip install cmake onnx \
        && (curl --proto '=https' --tlsv1.2 -sSf https://sh.rustup.rs | sh -s -- -y) \
        && (. $HOME/.cargo/env) \
        && git clone --single-branch --branch main --recursive https://github.com/Microsoft/onnxruntime onnxruntime \
        && cd onnxruntime \
        && (./build.sh --config Release --build_wheel --allow_running_as_root --update --build --parallel --cmake_extra_defines CMAKE_HIP_ARCHITECTURES=${GPU_ARCH} ONNXRUNTIME_VERSION=$(cat ./VERSION_NUMBER) --use_rocm --use_migraphx --rocm_home=/opt/rocm) \
        && python -m pip uninstall onnxruntime -y \
        && python -m pip install build/Linux/Release/dist/* \
        && cp -r /app/onnxruntime/build/Linux/Release/*.so /usr/local/lib/ \
        && cp -r /app/onnxruntime/build/Linux/Release/*.so.* /usr/local/lib/ \
        && git clone https://github.com/huggingface/optimum-amd.git \
        && cd optimum-amd \
        && python -m pip install -e .; \
    elif [ "$GPU_ARCH" = "gfx1100" ]; then \
        # OPTION2: Install onnxruntime-rocm from the wheel
        . .venv/bin/activate && python -m pip uninstall onnxruntime onnxruntime-rocm -y && python -m pip install "numpy<2" https://repo.radeon.com/rocm/manylinux/rocm-rel-6.2.3/onnxruntime_rocm-1.18.0-cp310-cp310-linux_x86_64.whl \
        && python -m pip install /install/*.whl \
        && git clone https://github.com/huggingface/optimum-amd.git /tmp-optimum \
        && cd /tmp-optimum \
        && python -m pip install .; \
    else \
        echo "Unsupported GPU_ARCH: ${GPU_ARCH}"; \
        exit 1; \
    fi
  poetry_extras: "all"
=======
  poetry_extras: "all onnxruntime-gpu"
>>>>>>> 4148a212
  python_version: python3.10
  extra_env_variables: |
    # RUN conda init --reverse --all
    # RUN rm -rf /opt/conda && rm -rf /var/lib/jenkins
    # Bettertransformer is not supported on AMD
    ENV INFINITY_BETTERTRANSFORMER="0"

trt:
  base_image: nvidia/cuda:12.3.2-cudnn9-devel-ubuntu22.04
  poetry_extras: "all onnxruntime-gpu"
  extra_installs_main: | 
    # Install utils for tensorrt
    RUN apt-get install -y --no-install-recommends openmpi-bin libopenmpi-dev git git-lfs python3-pip
    RUN poetry run $PYTHON -m pip install --no-cache-dir flash-attn --no-build-isolation
    RUN poetry run $PYTHON -m pip install --no-cache-dir "tensorrt==10.3.0" "tensorrt_lean==10.3.0" "tensorrt_dispatch==10.3.0"
  extra_env_variables: |
    # Set default to tensorrt
    ENV LD_LIBRARY_PATH=/app/.venv/lib/${PYTHON}/site-packages/tensorrt:/usr/lib/x86_64-linux-gnu:/app/.venv/lib/${PYTHON}/site-packages/tensorrt_libs:${LD_LIBRARY_PATH}
    ENV PATH=/app/.venv/lib/${PYTHON}/site-packages/tensorrt/bin:${PATH}
  python_version: python3.10
  main_install: "RUN poetry install --no-interaction --no-ansi --no-root --extras \"${EXTRAS}\" --without lint,test && poetry cache clear pypi --all"<|MERGE_RESOLUTION|>--- conflicted
+++ resolved
@@ -33,13 +33,11 @@
     # "RUN poetry install --no-interaction --no-ansi --no-root --extras \"${EXTRAS}\" --without lint,test && poetry cache clear pypi --all"
     COPY requirements_install_from_poetry.sh requirements_install_from_poetry.sh
     RUN ./requirements_install_from_poetry.sh --no-root --without lint,test "https://download.pytorch.org/whl/rocm6.2"
-<<<<<<< HEAD
   extra_installs_main: | 
     ARG GPU_ARCH
     ENV GPU_ARCH=${GPU_ARCH}
     # GPU architecture specific installations
-    RUN cd /opt/rocm/share/amd_smi \
-    && python -m pip wheel . --wheel-dir=/install
+    RUN cd /opt/rocm/share/amd_smi && python -m pip wheel . --wheel-dir=/install
     RUN apt update -y && apt install migraphx -y
     RUN if [ "$GPU_ARCH" = "gfx90a" ] || [ "$GPU_ARCH" = "gfx942" ]; then \
         # OPTION1: Follow the steps here to install onnxruntime-rocm 
@@ -68,12 +66,8 @@
         && python -m pip install .; \
     else \
         echo "Unsupported GPU_ARCH: ${GPU_ARCH}"; \
-        exit 1; \
     fi
   poetry_extras: "all"
-=======
-  poetry_extras: "all onnxruntime-gpu"
->>>>>>> 4148a212
   python_version: python3.10
   extra_env_variables: |
     # RUN conda init --reverse --all

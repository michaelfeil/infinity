--- conflicted
+++ resolved
@@ -14,13 +14,8 @@
 [tool.poetry.dependencies]
 python = ">=3.9,<3.14"
 # basics, pin numpy <2 for onnx
-<<<<<<< HEAD
 numpy = ">=1.20.0"
-huggingface_hub="*"
-=======
-numpy = ">=1.20.0,<2"
 huggingface_hub= {version = ">=0.32.0"}
->>>>>>> 1309f454
 # logging
 rich = {version = "^13", optional=true}
 # webserver-only
@@ -42,6 +37,7 @@
 {version = ">=4.6.0", optional=true, python = ">=3.13"}
 ]
 optimum = {version = ">=1.24.0", optional=true, extras=["onnxruntime"]}
+hf_transfer = {version=">=0.1.5"}
 einops = {version = "*", optional=true}
 # vision
 pillow = {version = "*", optional=true}
@@ -99,8 +95,6 @@
 openai = "*" # 1.51.0 works
 jinja2 = "*" 
 jinja2-cli = "*"
-
-
 
 # preferred dev dependencies
 # 2.6.0 is also pinned in docker image with flash-attn build

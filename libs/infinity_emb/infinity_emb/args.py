--- conflicted
+++ resolved
@@ -14,13 +14,8 @@
     """Creating a Async EmbeddingEngine object.
 
     Args:
-<<<<<<< HEAD
-        model_name_or_path, str:  Defaults to "BAAI/bge-small-en-v1.5".
+        model_name_or_path, str:  Defaults to "michaelfeil/bge-small-en-v1.5".
         batch_size, int: Defaults to 32.
-=======
-        model_name_or_path, str:  Defaults to "michaelfeil/bge-small-en-v1.5".
-        batch_size, int: Defaults to 64.
->>>>>>> b42b4cee
         revision, str: Defaults to None.
         trust_remote_code, bool: Defaults to True.
         engine, InferenceEngine or str: backend for inference.
@@ -28,17 +23,15 @@
         model_warmup, bool: decide if warmup with max batch size . Defaults to True.
         vector_disk_cache_path, str: file path to folder of cache.
             Defaults to "" - default no caching.
-        device, Device or str: device to use for inference. Defaults to Device.auto,
-        lengths_via_tokenize, bool: schedule by token usage. Defaults to False
+        device, Device or str: device to use for inference. Defaults to Device.auto.
+        compile, bool: compile model for better performance. Defaults to False.
+        bettertransformer, bool: use bettertransformer. Defaults to True.
+        dtype, Dtype or str: data type to use for inference. Defaults to Dtype.auto.
+        pooling_method, PoolingMethod or str: pooling method to use. Defaults to PoolingMethod.auto.
+        lengths_via_tokenize, bool: schedule by token usage. Defaults to False.
     """
-
-<<<<<<< HEAD
-    model_name_or_path: str = "BAAI/bge-small-en-v1.5"
+    model_name_or_path: str = "michaelfeil/bge-small-en-v1.5"
     batch_size: int = 32
-=======
-    model_name_or_path: str = "michaelfeil/bge-small-en-v1.5"
-    batch_size: int = 64
->>>>>>> b42b4cee
     revision: Optional[str] = None
     trust_remote_code: bool = True
     engine: InferenceEngine = InferenceEngine.torch

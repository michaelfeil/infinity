--- conflicted
+++ resolved
@@ -1,22 +1,17 @@
 # SPDX-License-Identifier: MIT
 # Copyright (c) 2023-now michaelfeil
 
-<<<<<<< HEAD
 import io
+from typing import List, Union
 
 from infinity_emb._optional_imports import CHECK_PIL, CHECK_REQUESTS, CHECK_SOUNDFILE
 from infinity_emb.primitives import (
     AudioCorruption,
     AudioSingle,
+    ImageClassType,
     ImageCorruption,
     ImageSingle,
 )
-=======
-from typing import List, Union
-
-from infinity_emb._optional_imports import CHECK_PIL, CHECK_REQUESTS
-from infinity_emb.primitives import ImageClassType, ImageCorruption, ImageSingle
->>>>>>> 4560c8b2
 
 if CHECK_PIL.is_available:
     from PIL import Image  # type: ignore
@@ -42,31 +37,6 @@
     try:
         return ImageSingle(image=Image.open(downloaded_img))
     except Exception as e:
-<<<<<<< HEAD
-        raise ImageCorruption(f"Error opening images: {e}")
-
-
-def resolve_audios(audio_urls: list[str]) -> list[AudioSingle]:
-    """Resolve audios from URLs."""
-    # TODO: improve parallel requests, safety, error handling
-    CHECK_REQUESTS.mark_required()
-    CHECK_SOUNDFILE.mark_required()
-
-    try:
-        downloaded = [requests.get(url, stream=True).content for url in audio_urls]
-        downloaded_audio = [
-            sf.read(
-                io.BytesIO(raw_bytes),
-            )[1]
-            for raw_bytes in downloaded
-        ]
-    except Exception as e:
-        raise AudioCorruption(f"Error downloading audios: {e}")
-    try:
-        return [AudioSingle(audio=audio) for audio in downloaded_audio]
-    except Exception as e:
-        raise AudioCorruption(f"Error opening audios: {e}")
-=======
         raise ImageCorruption(f"error opening image from url: {e}")
 
 
@@ -98,4 +68,25 @@
             )
 
     return resolved_imgs
->>>>>>> 4560c8b2
+
+
+def resolve_audios(audio_urls: list[str]) -> list[AudioSingle]:
+    """Resolve audios from URLs."""
+    # TODO: improve parallel requests, safety, error handling
+    CHECK_REQUESTS.mark_required()
+    CHECK_SOUNDFILE.mark_required()
+
+    try:
+        downloaded = [requests.get(url, stream=True).content for url in audio_urls]
+        downloaded_audio = [
+            sf.read(
+                io.BytesIO(raw_bytes),
+            )[1]
+            for raw_bytes in downloaded
+        ]
+    except Exception as e:
+        raise AudioCorruption(f"Error downloading audios: {e}")
+    try:
+        return [AudioSingle(audio=audio) for audio in downloaded_audio]
+    except Exception as e:
+        raise AudioCorruption(f"Error opening audios: {e}")
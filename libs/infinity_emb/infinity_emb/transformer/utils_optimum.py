# SPDX-License-Identifier: MIT
# Copyright (c) 2023-now michaelfeil

from pathlib import Path
from typing import Optional, Union

import numpy as np
from huggingface_hub import HfApi, HfFolder  # type: ignore
from huggingface_hub.constants import HUGGINGFACE_HUB_CACHE  # type: ignore

<<<<<<< HEAD
from infinity_emb._optional_imports import CHECK_ONNXRUNTIME, CHECK_TORCH, CHECK_OPTIMUM_AMD
=======
from infinity_emb._optional_imports import CHECK_ONNXRUNTIME
>>>>>>> 4148a212
from infinity_emb.log_handler import logger
from infinity_emb.primitives import Device

if CHECK_ONNXRUNTIME.is_available:
    try:
        import onnxruntime as ort  # type: ignore
        from optimum.modeling_base import OptimizedModel  # type: ignore
        from optimum.onnxruntime import (  # type: ignore
            ORTModel,
            ORTOptimizer,
        )
        from optimum.onnxruntime.configuration import OptimizationConfig  # type: ignore
    except (ImportError, RuntimeError, Exception) as ex:
        CHECK_ONNXRUNTIME.mark_dirty(ex)


def mean_pooling(last_hidden_states: np.ndarray, attention_mask: np.ndarray):
    input_mask_expanded = (np.expand_dims(attention_mask, axis=-1)).astype(float)

    sum_embeddings = np.sum(last_hidden_states.astype(float) * input_mask_expanded, axis=1)
    mask_sum = np.maximum(np.sum(input_mask_expanded, axis=1), 1e-9)

    return sum_embeddings / mask_sum


def cls_token_pooling(model_output, *args):
    return model_output[:, 0]


def normalize(input_array, p=2, dim=1, eps=1e-12):
    # Calculate the Lp norm along the specified dimension
    norm = np.linalg.norm(input_array, ord=p, axis=dim, keepdims=True)
    norm = np.maximum(norm, eps)  # Avoid division by zero
    normalized_array = input_array / norm
    return normalized_array


def device_to_onnx(device: Device) -> str:
    CHECK_ONNXRUNTIME.mark_required()
    available = ort.get_available_providers()

    if device == Device.cpu:
        if "OpenVINOExecutionProvider" in available:
            return "OpenVINOExecutionProvider"
        return "CPUExecutionProvider"
    elif device == Device.cuda:
        if "ROCMExecutionProvider" in available:
            return "ROCMExecutionProvider"
        return "CUDAExecutionProvider"
    elif device == Device.rocm:
        if torch.version.hip is not None:
            return "ROCMExecutionProvider"
        else:
            raise ValueError("The `torch` installed is not for ROCm.")
    elif device == Device.migraphx:
        if torch.version.hip is not None:
            return "MIGraphXExecutionProvider"
        else:
            raise ValueError("The `torch` installed is not for ROCm.")
    elif device == Device.mps:
        return "CoreMLExecutionProvider"
    elif device == Device.tensorrt:
        return "TensorrtExecutionProvider"
    elif device is None or device == Device.auto:
        if "TensorrtExecutionProvider" in available:
            return "TensorrtExecutionProvider"
        elif "CUDAExecutionProvider" in available:
            return "CUDAExecutionProvider"
        elif "ROCMExecutionProvider" in available:
            return "ROCMExecutionProvider"
        elif "CoreMLExecutionProvider" in available:
            return "CoreMLExecutionProvider"
        elif "OpenVINOExecutionProvider" in available:
            return "OpenVINOExecutionProvider"
        else:
            return "CPUExecutionProvider"
    else:
        raise ValueError(f"Unknown device {device}")


def optimize_model(
    model_name_or_path: Union[str, Path],
    model_class: "ORTModel",
    execution_provider: str,
    file_name: str,
    optimize_model=False,
    revision: Optional[str] = None,
    trust_remote_code: bool = True,
) -> "OptimizedModel":
    """
    Optimizes, and then loads the model to work best with the execution provider.

    Args:
        model_name_or_path (Union[str, Path]): The model name or path
        model_class (ORTModel): The model class to use, e.g. ORTModelForSequenceClassification
        execution_provider (str): The execution provider to use, e.g. "CUDAExecutionProvider"
        file_name (str): The onnx file name to use, e.g. "model.onnx"
        optimize_model (bool, optional): Whether to optimize the model. Defaults to False.
        revision (Optional[str], optional): The revision to use. Defaults to None.
        trust_remote_code (bool, optional): Whether to trust the remote code. Defaults to True.
    """

    ## If there is no need for optimization
    if execution_provider == "TensorrtExecutionProvider":
        return model_class.from_pretrained(
            model_name_or_path,
            revision=revision,
            trust_remote_code=trust_remote_code,
            provider=execution_provider,
            file_name=file_name,
            provider_options={
                "trt_fp16_enable": True,
                "trt_layer_norm_fp32_fallback": True,
                "trt_cuda_graph_enable": True,  # helps small layers
                "trt_builder_optimization_level": 3,  # select between 3-5
                # int8, not working, needs calibration table.
                # "trt_int8_use_native_calibration_table": True,
                # "trt_int8_enable": "quantize" in file_name,
            },
        )

    elif execution_provider in ["ROCMExecutionProvider", "MIGraphXExecutionProvider"]:
        CHECK_OPTIMUM_AMD.mark_required()
        return model_class.from_pretrained(
            model_name_or_path,
            revision=revision,
            trust_remote_code=trust_remote_code,
            provider=execution_provider,
            file_name=file_name,
        )

    ## path to find if model has been optimized
    CHECK_ONNXRUNTIME.mark_required()
    path_folder = (
        Path(HUGGINGFACE_HUB_CACHE) / "infinity_onnx" / execution_provider / model_name_or_path
    )
    OPTIMIZED_SUFFIX = "_optimized.onnx"
    files_optimized = list(path_folder.glob(f"**/*{OPTIMIZED_SUFFIX}"))

    logger.info(f"files_optimized: {files_optimized}")
    if files_optimized:
        file_optimized = files_optimized[-1]
        logger.info(f"Optimized model found at {file_optimized}, skipping optimization")
        return model_class.from_pretrained(
            file_optimized.parent.as_posix(),
            revision=revision,
            trust_remote_code=trust_remote_code,
            provider=execution_provider,
            file_name=file_optimized.name,
        )

    unoptimized_model = model_class.from_pretrained(
        model_name_or_path,
        revision=revision,
        trust_remote_code=trust_remote_code,
        provider=execution_provider,
        file_name=file_name,
    )
    if not optimize_model or execution_provider == "TensorrtExecutionProvider":
        return unoptimized_model
    try:
        logger.info("Optimizing model")

        optimizer = ORTOptimizer.from_pretrained(unoptimized_model)

        is_gpu = not (
            "cpu" in execution_provider.lower() or "openvino" in execution_provider.lower()
        )
        optimization_config = OptimizationConfig(
            optimization_level=99,
            optimize_with_onnxruntime_only=False,
            optimize_for_gpu=is_gpu,
            fp16=is_gpu,
            # enable_gelu_approximation=True,
            # enable_gemm_fast_gelu_fusion=True, # might not work
        )

        optimized_model_path = optimizer.optimize(
            optimization_config=optimization_config,
            save_dir=path_folder.as_posix(),
            # if larger than 2gb use external data format
            one_external_file=True,
        )

        model = model_class.from_pretrained(
            optimized_model_path,
            revision=revision,
            trust_remote_code=trust_remote_code,
            provider=execution_provider,
            file_name=Path(file_name).name.replace(".onnx", OPTIMIZED_SUFFIX),
        )
    except Exception as e:
        logger.warning(f"Optimization failed with {e}. Going to use the unoptimized model.")
        model = unoptimized_model

    return model


def _list_all_repo_files(
    model_name_or_path: str,
    revision: Union[str, None] = None,
    use_auth_token: Union[bool, str] = True,
):
    if not Path(model_name_or_path).exists():
        if isinstance(use_auth_token, bool):
            token = HfFolder().get_token()
        else:
            token = use_auth_token
        return list(
            map(
                Path,
                HfApi().list_repo_files(model_name_or_path, revision=revision, token=token),
            )
        )
    else:
        return list(Path(model_name_or_path).glob("**/*"))


def get_onnx_files(
    *,
    model_name_or_path: str,
    revision: Union[str, None] = None,
    use_auth_token: Union[bool, str] = True,
    prefer_quantized=False,
) -> Path:
    """gets the onnx files from the repo"""
    repo_files = _list_all_repo_files(
        model_name_or_path=model_name_or_path,
        revision=revision,
        use_auth_token=use_auth_token,
    )
    pattern = "**.onnx"
    onnx_files = [p for p in repo_files if p.match(pattern)]

    prefered_regex = "quantize" if prefer_quantized else "model.onnx"
    prefered_onnx = [f for f in onnx_files if prefered_regex in f.name]
    if len(onnx_files) > 1:
        logger.info(f"Found {len(onnx_files)} onnx files: {onnx_files}")
        if prefered_onnx:
            onnx_files = prefered_onnx
        onnx_file = onnx_files[-1]
        logger.info(f"Using {onnx_file} as the model")
        return onnx_file
    elif len(onnx_files) == 1:
        return onnx_files[0]
    else:
        raise ValueError(f"No onnx files found for {model_name_or_path} and revision {revision}")<|MERGE_RESOLUTION|>--- conflicted
+++ resolved
@@ -8,11 +8,8 @@
 from huggingface_hub import HfApi, HfFolder  # type: ignore
 from huggingface_hub.constants import HUGGINGFACE_HUB_CACHE  # type: ignore
 
-<<<<<<< HEAD
-from infinity_emb._optional_imports import CHECK_ONNXRUNTIME, CHECK_TORCH, CHECK_OPTIMUM_AMD
-=======
-from infinity_emb._optional_imports import CHECK_ONNXRUNTIME
->>>>>>> 4148a212
+from infinity_emb._optional_imports import CHECK_ONNXRUNTIME, CHECK_OPTIMUM_AMD
+
 from infinity_emb.log_handler import logger
 from infinity_emb.primitives import Device
 
@@ -61,17 +58,9 @@
     elif device == Device.cuda:
         if "ROCMExecutionProvider" in available:
             return "ROCMExecutionProvider"
+        elif "MIGraphXExecutionProvider" in available:
+            return "MIGraphXExecutionProvider"
         return "CUDAExecutionProvider"
-    elif device == Device.rocm:
-        if torch.version.hip is not None:
-            return "ROCMExecutionProvider"
-        else:
-            raise ValueError("The `torch` installed is not for ROCm.")
-    elif device == Device.migraphx:
-        if torch.version.hip is not None:
-            return "MIGraphXExecutionProvider"
-        else:
-            raise ValueError("The `torch` installed is not for ROCm.")
     elif device == Device.mps:
         return "CoreMLExecutionProvider"
     elif device == Device.tensorrt:
@@ -81,6 +70,8 @@
             return "TensorrtExecutionProvider"
         elif "CUDAExecutionProvider" in available:
             return "CUDAExecutionProvider"
+        elif "MIGraphXExecutionProvider" in available:
+            return "MIGraphXExecutionProvider"  # swapped order of ROCM and MIGraphX
         elif "ROCMExecutionProvider" in available:
             return "ROCMExecutionProvider"
         elif "CoreMLExecutionProvider" in available:

--- conflicted
+++ resolved
@@ -84,7 +84,6 @@
 
 
 @pytest.mark.anyio
-<<<<<<< HEAD
 async def test_vision_base64(client):
     bytes_downloaded = requests.get(pytest.IMAGE_SAMPLE_URL).content
     base_64_image = base64.b64encode(bytes_downloaded).decode("utf-8")
@@ -114,7 +113,6 @@
 
 @pytest.mark.anyio
 @pytest.mark.parametrize("no_of_images", [1, 10])
-=======
 async def test_meta(client, helpers):
     image_url = "http://images.cocodataset.org/val2017/000000039769.jpg"
 
@@ -151,26 +149,25 @@
     ) > helpers.cosine_similarity(embeddings_image_cat, embeddings_text_fridge)
 
 
-@pytest.mark.anyio
-@pytest.mark.parametrize("no_of_images", [1, 5, 10])
->>>>>>> 5881a743
-async def test_vision_multiple(client, no_of_images):
-    image_urls = [
-        pytest.IMAGE_SAMPLE_URL,
-    ] * no_of_images
-
-    response = await client.post(
-        f"{PREFIX}/embeddings_image",
-        json={"model": MODEL, "input": image_urls},
-    )
-    assert response.status_code == 200
-    rdata = response.json()
-    rdata_results = rdata["data"]
-    assert len(rdata_results) == no_of_images
-    assert "model" in rdata
-    assert "usage" in rdata
-    assert rdata_results[0]["object"] == "embedding"
-    assert len(rdata_results[0]["embedding"]) > 0
+# @pytest.mark.anyio
+# @pytest.mark.parametrize("no_of_images", [1, 5, 10])
+# async def test_vision_multiple(client, no_of_images):
+#     image_urls = [
+#         pytest.IMAGE_SAMPLE_URL,
+#     ] * no_of_images
+
+#     response = await client.post(
+#         f"{PREFIX}/embeddings_image",
+#         json={"model": MODEL, "input": image_urls},
+#     )
+#     assert response.status_code == 200
+#     rdata = response.json()
+#     rdata_results = rdata["data"]
+#     assert len(rdata_results) == no_of_images
+#     assert "model" in rdata
+#     assert "usage" in rdata
+#     assert rdata_results[0]["object"] == "embedding"
+#     assert len(rdata_results[0]["embedding"]) > 0
 
 
 @pytest.mark.anyio

on:
  workflow_call:
    inputs:
      working-directory:
        required: true
        type: string
        description: "From which folder this pipeline executes"
      upload_coverage:
        description: 'Wheather to upload coverage report to codecov or not'
        required: false
        type: boolean
        default: true
      extra_poetry:
        description: 'Extra poetry commands to run'
        required: false
        type: string
        default: "--extras all --with test"


env:
  POETRY_VERSION: "1.8.4"


jobs:
  initial-job: # Run initial job to create model cache
    defaults:
      run:
        working-directory: ${{ inputs.working-directory }}
    strategy:
      fail-fast: false
      matrix:
        os: [ubuntu-latest, windows-latest] # macos-latest
        python-version:
          - "3.12"
        coverage_tests: ["unit_test", "end_to_end"]
          
    runs-on: ${{ matrix.os }}
    name: Py${{ matrix.python-version }}-${{ matrix.os }}-${{ matrix.coverage_tests }}
    steps:
      - name: Checkout
        uses: actions/checkout@v4
      - name: Free Disk Space
        uses: "./.github/actions/disk_cleanup"
        if: runner.os == 'Linux'
        with:
          tool-cache: false
          android: true
          dotnet: true
          haskell: true
          large-packages: false
          docker-images: false
          swap-storage: false
      - name: Set up Python ${{ matrix.python-version }} + Poetry ${{ env.POETRY_VERSION }}
        uses: "./.github/actions/poetry_setup"
        with:
          python-version: ${{ matrix.python-version }}
          poetry-version: ${{ env.POETRY_VERSION }}
          working-directory: ${{ inputs.working-directory }}
          cache-key: ${{ inputs.working-directory }}-test-${{ matrix.coverage_tests }}

      - name: Install dependencies from local
        # only if source is local
        shell: bash
        run: poetry install ${{ inputs.extra_poetry }}

      - name: Cache HuggingFace models
        id: cache-models
        uses: actions/cache@v4
        with:
          path: |
            ~/.cache/huggingface/hub
          key: hf-models-${{ inputs.working-directory }}-test-${{ matrix.coverage_tests }}


      - name: Run Pytest Coverage
        if: ${{ inputs.working-directory == 'libs/infinity_emb' }}
        run: |
          poetry run coverage run -m --source ./infinity_emb pytest tests/${{ matrix.coverage_tests }} 
          poetry run coverage xml
      
      - name: Run Pytest Coverage w/o infinity
        if: ${{ inputs.working-directory != 'libs/infinity_emb' }}
        run: 
          make coverage

      - name: Upload coverage Report to Codecov for python 3.11
        if: ${{ matrix.python-version == '3.11' && inputs.upload_coverage == true && matrix.os == 'ubuntu-latest'}}
        uses: codecov/codecov-action@v4
        env:
          CODECOV_TOKEN: ${{ secrets.CODECOV_TOKEN }}


  testing-job: # Run the other jobs to use cache from initial job
    needs: initial-job
    defaults:
      run:
        working-directory: ${{ inputs.working-directory }}
    strategy:
      fail-fast: false
      matrix:
        os: [ubuntu-latest, windows-latest] # macos-latest
        python-version:
          - "3.9"
          - "3.10"
          - "3.11"
<<<<<<< HEAD
          - "3.12"
          - "3.13"
=======
>>>>>>> 6b2dee34
        coverage_tests: ["unit_test", "end_to_end"]
          
    runs-on: ${{ matrix.os }}
    name: Py${{ matrix.python-version }}-${{ matrix.os }}-${{ matrix.coverage_tests }}
    steps:
      - name: Checkout
        uses: actions/checkout@v4
      - name: Free Disk Space
        uses: "./.github/actions/disk_cleanup"
        if: runner.os == 'Linux'
        with:
          tool-cache: false
          android: true
          dotnet: true
          haskell: true
          large-packages: false
          docker-images: false
          swap-storage: false
      - name: Set up Python ${{ matrix.python-version }} + Poetry ${{ env.POETRY_VERSION }}
        uses: "./.github/actions/poetry_setup"
        with:
          python-version: ${{ matrix.python-version }}
          poetry-version: ${{ env.POETRY_VERSION }}
          working-directory: ${{ inputs.working-directory }}
          cache-key: ${{ inputs.working-directory }}-test-${{ matrix.coverage_tests }}

      - name: Install dependencies from local
        # only if source is local
        shell: bash
        run: poetry install ${{ inputs.extra_poetry }}

      - name: Cached HuggingFace models
        id: cache-models
        uses: actions/cache@v4
        with:
          path: |
            ~/.cache/huggingface/hub
          key: hf-models-${{ inputs.working-directory }}-test-${{ matrix.coverage_tests }}

      - name: Run Pytest Coverage
        if: ${{ inputs.working-directory == 'libs/infinity_emb' }}
        run: |
          poetry run coverage run -m --source ./infinity_emb pytest tests/${{ matrix.coverage_tests }} 
          poetry run coverage xml
      
      - name: Run Pytest Coverage w/o infinity
        if: ${{ inputs.working-directory != 'libs/infinity_emb' }}
        run: 
          make coverage

      - name: Upload coverage Report to Codecov for python 3.11
        if: ${{ matrix.python-version == '3.11' && inputs.upload_coverage == true && matrix.os == 'ubuntu-latest'}}
        uses: codecov/codecov-action@v4
        env:
          CODECOV_TOKEN: ${{ secrets.CODECOV_TOKEN }}

<|MERGE_RESOLUTION|>--- conflicted
+++ resolved
@@ -32,6 +32,7 @@
         os: [ubuntu-latest, windows-latest] # macos-latest
         python-version:
           - "3.12"
+          - "3.13"
         coverage_tests: ["unit_test", "end_to_end"]
           
     runs-on: ${{ matrix.os }}
@@ -103,11 +104,6 @@
           - "3.9"
           - "3.10"
           - "3.11"
-<<<<<<< HEAD
-          - "3.12"
-          - "3.13"
-=======
->>>>>>> 6b2dee34
         coverage_tests: ["unit_test", "end_to_end"]
           
     runs-on: ${{ matrix.os }}

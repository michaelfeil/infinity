--- conflicted
+++ resolved
@@ -75,13 +75,11 @@
 │                                                                                       `INFINITY_LENGTHS_VIA_TOKENIZ… │
 │                                                                                       [default:                      │
 │                                                                                       lengths-via-tokenize]          │
-<<<<<<< HEAD
 │ --dtype                                                [float32|float16|int8|fp8|aut  dtype for the model weights.   │
 │                                                        oquant|auto]                   [env var: `INFINITY_DTYPE`]    │
-=======
+
 │ --dtype                                                [float32|float16|bfloat16|int  dtype for the model weights.   │
 │                                                        8|fp8|auto]                    [env var: `INFINITY_DTYPE`]    │
->>>>>>> 08e4cc16
 │                                                                                       [default: auto]                │
 │ --embedding-dtype                                      [float32|int8|uint8|binary|ub  dtype post-forward pass. If != │
 │                                                        inary]                         `float32`, using Post-Forward  │
